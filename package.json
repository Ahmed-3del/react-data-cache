{
    "name": "react-data-cache",
<<<<<<< HEAD
    "version": "1.1.0",
=======
<<<<<<< HEAD
    "version": "1.1.0",
=======
    "version": "1.0.1",
>>>>>>> 238829f4524417ee5734d354439e5561dec04792
>>>>>>> 479eb634
    "description": "Lightweight React hook for caching, prefetching, and refetching data with stale-time control.",
    "main": "dist/index.js",
    "module": "dist/index.js",
    "types": "dist/index.d.ts",
    "scripts": {
        "build": "tsc"
    },
    "keywords": [
        "react",
        "data-fetching",
        "cache",
        "prefetch",
        "typescript"
    ],
    "author": "Ahmed Owais",
    "license": "MIT",
    "peerDependencies": {
        "react": ">=18.0.0"
    },
    "devDependencies": {
        "@types/react": "^19.1.9",
        "typescript": "^5.9.2"
    }
}<|MERGE_RESOLUTION|>--- conflicted
+++ resolved
@@ -1,14 +1,6 @@
 {
     "name": "react-data-cache",
-<<<<<<< HEAD
     "version": "1.1.0",
-=======
-<<<<<<< HEAD
-    "version": "1.1.0",
-=======
-    "version": "1.0.1",
->>>>>>> 238829f4524417ee5734d354439e5561dec04792
->>>>>>> 479eb634
     "description": "Lightweight React hook for caching, prefetching, and refetching data with stale-time control.",
     "main": "dist/index.js",
     "module": "dist/index.js",
